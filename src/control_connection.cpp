--- conflicted
+++ resolved
@@ -180,22 +180,16 @@
   if (state_ == CONTROL_STATE_NEW) {
     if (connection->is_invalid_protocol()) {
       if (protocol_version_ <= 1) {
-<<<<<<< HEAD
         logger_->error("ControlConnection: Host %s does not support any valid protocol version",
                        connection->address_string().c_str());
-        session_->on_control_conneciton_error(CASS_ERROR_UNABLE_TO_DETERMINE_PROTOCOL,
-=======
-        logger_->error("ControlConnection: Host '%s' does not support any valid protocol version",
-                       connection->address().to_string().c_str());
-        session_->on_control_connection_error(CASS_ERROR_UNABLE_TO_DETERMINE_PROTOCOL,
->>>>>>> 7065d739
+        session_-> on_control_connection_error(CASS_ERROR_UNABLE_TO_DETERMINE_PROTOCOL,
                                               "Not even protocol version 1 is supported");
         return;
       }
       protocol_version_--;
       retry_current_host = true;
     } else if(!connection->auth_error().empty()) {
-      session_->on_control_connection_error(CASS_ERROR_SERVER_BAD_CREDENTIALS,
+      session_-> on_control_connection_error(CASS_ERROR_SERVER_BAD_CREDENTIALS,
                                             connection->auth_error());
       return;
     }
