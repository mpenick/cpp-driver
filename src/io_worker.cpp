--- conflicted
+++ resolved
@@ -140,13 +140,8 @@
 }
 
 void IOWorker::on_pool_closed(Pool* pool) {
-<<<<<<< HEAD
-  Host host = pool->host();
-  logger_->info("Pool for '%s' closed", host.address().to_string().c_str());
-=======
   const Address& address = pool->address();
   logger_->info("IOWorker: Pool for '%s' closed", address.to_string().c_str());
->>>>>>> a76cc8eb
   pending_delete_.push_back(pool);
   pools.erase(address);
   if (is_closing_) {
@@ -212,15 +207,9 @@
   IOWorker* io_worker = reconnect_request->io_worker;
   if (!io_worker->is_closing_) {
     io_worker->logger_->info(
-<<<<<<< HEAD
-        "Attempting to reconnect to '%s'",
-        reconnect_request->host.address().to_string().c_str());
-    io_worker->add_pool(reconnect_request->host);
-=======
         "IOWorker: Attempting to reconnect to '%s'",
         reconnect_request->address.to_string(true).c_str());
     io_worker->add_pool(reconnect_request->address, true);
->>>>>>> a76cc8eb
   }
   io_worker->pending_reconnects_.remove(reconnect_request);
   delete reconnect_request;
