--- conflicted
+++ resolved
@@ -28,7 +28,12 @@
   return buf;
 }
 
-<<<<<<< HEAD
+inline Buffer encode_with_length(CassUnset) {
+  Buffer buf(sizeof(int32_t));
+  buf.encode_int32(0, -2); // [bytes] "unset"
+  return buf;
+}
+
 inline Buffer encode_with_length(cass_int8_t value) {
   Buffer buf(sizeof(int32_t) + sizeof(int8_t));
   size_t pos = buf.encode_int32(0, sizeof(int8_t));
@@ -40,11 +45,6 @@
   Buffer buf(sizeof(int32_t) + sizeof(int16_t));
   size_t pos = buf.encode_int32(0, sizeof(int16_t));
   buf.encode_int16(pos, value);
-=======
-inline Buffer encode_with_length(CassUnset) {
-  Buffer buf(sizeof(int32_t));
-  buf.encode_int32(0, -2); // [bytes] "unset"
->>>>>>> 5baecb2b
   return buf;
 }
 
